--- conflicted
+++ resolved
@@ -947,9 +947,7 @@
              shift: ShiftFn,
              dt: float,
              kT: float,
-             sigma: Array = 1.0,
-             eta: float = f32(1 / (3 * jnp.pi)),
-             dynamic_sigma = False) -> Simulator:
+             gamma: float=0.1) -> Simulator:
   """Simulation of Brownian dynamics.
 
   Simulates Brownian dynamics which are synonymous with the overdamped
@@ -969,14 +967,8 @@
     kT: Floating point number specifying the temperature inunits of Boltzmann
       constant. To update the temperature dynamically during a simulation one
       should pass `kT` as a keyword argument to the step function.
-<<<<<<< HEAD
     gamma: A float specifying the friction coefficient between the particles
       and the solvent. Specifically, gamma = 6 pi eta R/mass.
-=======
-    eta: A float specifying the dynamic viscosity of the solvent.
-    dynamic_sigma: A boolean specifying whether the diameter of the particles
-      would change during the simulation or not.
->>>>>>> 8b042056
 
   Returns:
     See above.
@@ -988,60 +980,30 @@
 
   force_fn = quantity.canonicalize_force(energy_or_force)
 
-  dt, eta = static_cast(dt, eta)
-
-  def init_fn(key, R):
-    return BrownianState(R, key)  # pytype: disable=wrong-arg-count
-
-  if dynamic_sigma:
-
-<<<<<<< HEAD
+  dt, gamma = static_cast(dt, gamma)
+
+  def init_fn(key, R, mass=f32(1)):
+    mass = quantity.canonicalize_mass(mass)
+
+    return BrownianState(R, mass, key)  # pytype: disable=wrong-arg-count
+
   def apply_fn(state, **kwargs):
     _kT = kT if 'kT' not in kwargs else kwargs['kT']
     _gamma = gamma if 'gamma' not in kwargs else kwargs['gamma']
-=======
-    def apply_fn(state, update_sigma_fn = lambda x: x, _sigma = sigma, **kwargs):
-      _kT = kT if 'kT' not in kwargs else kwargs['kT']
->>>>>>> 8b042056
-
-      R, key = dataclasses.astuple(state)
-
-      dim = R.shape[1]
-
-      key, split = random.split(key)
-
-      F = force_fn(R, **kwargs)
-      xi = random.normal(split, R.shape, R.dtype)
-
-      nu = f32(1) / (f32(3) * jnp.pi * eta * _sigma) #6 pi eta r = 3 pi eta sigma
-      nu = jnp.repeat(nu, dim).reshape(R.shape)
-
-      dR = F * dt * nu + jnp.sqrt(f32(2) * _kT * dt * nu) * xi
-      R = shift(R, dR, **kwargs)
-      _sigma = update_sigma_fn(_sigma, **kwargs)
-      return BrownianState(R, key)  # pytype: disable=wrong-arg-count
-    
-  else:
-      
-    nu = f32(1) / (f32(3) * jnp.pi * eta * sigma) #6 pi eta r = 3 pi eta sigma
-    def apply_fn(state, **kwargs):
-      _kT = kT if 'kT' not in kwargs else kwargs['kT']
-
-<<<<<<< HEAD
+
+    R, mass, key = dataclasses.astuple(state)
+
+    key, split = random.split(key)
+
+    F = force_fn(R, **kwargs)
+    xi = random.normal(split, R.shape, R.dtype)
+
     nu = f32(1) / (mass * _gamma)
-=======
-      R, key = dataclasses.astuple(state)
->>>>>>> 8b042056
-
-      key, split = random.split(key)
-
-      F = force_fn(R, **kwargs)
-      xi = random.normal(split, R.shape, R.dtype)
-
-      dR = F * dt * nu + jnp.sqrt(f32(2) * _kT * dt * nu) * xi
-
-      R = shift(R, dR, **kwargs)
-      return BrownianState(R, key)  # pytype: disable=wrong-arg-count
+
+    dR = F * dt * nu + jnp.sqrt(f32(2) * _kT * dt * nu) * xi
+    R = shift(R, dR, **kwargs)
+
+    return BrownianState(R, mass, key)  # pytype: disable=wrong-arg-count
 
   return init_fn, apply_fn
 
