--- conflicted
+++ resolved
@@ -479,7 +479,6 @@
                                     **unused_kwargs) -> Callable[..., Array]:
   """Takes an isotropic function and constructs a truncated function.
 
-<<<<<<< HEAD
   Given a function `f:R -> R`, we construct a new function `f':R -> R` such that
   `f'(r) = f(r)` for `r < r_onset`, `f'(r) = 0` for `r > r_cutoff`, and `f(r)` is :math:`C^1`
   for `implementation=HOOMD` and :math:`C^2` for `implementation=OpenMM`.
@@ -488,15 +487,6 @@
   that `S(r) = 1` for `r < r_onset`, `S(r) = 0` for `r > r_cutoff`, and `S(r)` is :math:`C^1`.
   Then `f'(r) = S(r)f(r)`. The non-default implemementation is outlined in OpenMM
   [#openmm]_
-=======
-  Given a function `f:R -> R`, we construct a new function `f':R -> R` such
-  that `f'(r) = f(r)` for `r < r_onset`, `f'(r) = 0` for `r > r_cutoff`, and
-  `f(r)` is :math:`C^1` everywhere. To do this, we follow the approach outlined
-  in HOOMD Blue  [#hoomd]_ (thanks to Carl Goodrich for the pointer). We
-  construct a function `S(r)` such that `S(r) = 1` for `r < r_onset`,
-  `S(r) = 0` for `r > r_cutoff`, and `S(r)` is :math:`C^1`. Then
-  `f'(r) = S(r)f(r)`.
->>>>>>> db0bae73
 
   Args:
     fn: A function that takes an ndarray of distances of shape `[n, m]` as well
