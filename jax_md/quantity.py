# Copyright 2019 Google LLC
#
# Licensed under the Apache License, Version 2.0 (the "License");
# you may not use this file except in compliance with the License.
# You may obtain a copy of the License at
#
#     https://www.apache.org/licenses/LICENSE-2.0
#
# Unless required by applicable law or agreed to in writing, software
# distributed under the License is distributed on an "AS IS" BASIS,
# WITHOUT WARRANTIES OR CONDITIONS OF ANY KIND, either express or implied.
# See the License for the specific language governing permissions and
# limitations under the License.

"""Describes different physical quantities."""


from typing import TypeVar, Callable, Union, Tuple, Optional, Any

from absl import logging

from jax import grad, vmap, eval_shape
from jax.tree_util import tree_map, tree_reduce
import jax.numpy as jnp
from jax import ops
from jax import ShapeDtypeStruct
from jax.tree_util import tree_map, tree_reduce

from jax_md import space, dataclasses, partition, util

import functools
import operator

partial = functools.partial

# Types


Array = util.Array
f32 = util.f32
f64 = util.f64

DisplacementFn = space.DisplacementFn
MetricFn = space.MetricFn
Box = space.Box

EnergyFn = Callable[..., Array]
ForceFn = Callable[..., Array]

T = TypeVar('T')
InitFn = Callable[..., T]
ApplyFn = Callable[[T], T]
Simulator = Tuple[InitFn, ApplyFn]


# Functions


def force(energy_fn: EnergyFn) -> ForceFn:
  """Computes the force as the negative gradient of an energy."""
  return grad(lambda R, *args, **kwargs: -energy_fn(R, *args, **kwargs))


def clipped_force(energy_fn: EnergyFn, max_force: float) -> ForceFn:
  force_fn = force(energy_fn)
  def wrapped_force_fn(R, *args, **kwargs):
    force = force_fn(R, *args, **kwargs)
    force_norm = jnp.linalg.norm(force, axis=-1, keepdims=True)
    return jnp.where(force_norm > max_force,
                     force / force_norm * max_force,
                     force)

  return wrapped_force_fn


def canonicalize_force(energy_or_force_fn: Union[EnergyFn, ForceFn]) -> ForceFn:
  _force_fn = None
  def force_fn(R, **kwargs):
    nonlocal _force_fn
    if _force_fn is None:
      out_shaped = eval_shape(energy_or_force_fn, R, **kwargs)
      if isinstance(out_shaped, ShapeDtypeStruct) and out_shaped.shape == ():
        _force_fn = force(energy_or_force_fn)
      else:
        # Check that the output has the right shape to be a force.
        is_valid_force = tree_reduce(
          lambda x, y: x and y,
          tree_map(lambda x, y: x.shape == y.shape, out_shaped, R),
          True
        )
        if not is_valid_force:
          raise ValueError('Provided function should be compatible with '
                           'either an energy or a force. Found a function '
                           f'whose output has shape {out_shape}.')

        _force_fn = energy_or_force_fn
    return _force_fn(R, **kwargs)

  return force_fn


def count_dof(position: Array) -> int:
  return tree_reduce(lambda accum, x: accum + x.size, position, 0)


def volume(dimension: int, box: Box) -> float:
  if jnp.isscalar(box) or not box.ndim:
    return box ** dimension
  elif box.ndim == 1:
    return jnp.prod(box)
  elif box.ndim == 2:
    return jnp.linalg.det(box)
  raise ValueError(('Box must be either: a scalar, a vector, or a matrix. '
                    f'Found {box}.'))


# Right now, these functions will silently fail for systems where the
# orientation is a quaternion.

def kinetic_energy(momentum: Array, mass: Array=f32(1.0)) -> float:
  """Computes the kinetic energy of a system with some momenta."""
  logging.info('In version 0.2.0, the function signature of '
               '`quantity.kinetic_energy` changed from taking velocity to '
               'taking momentum.')
  ke = tree_map(lambda m, p: 0.5 * util.high_precision_sum(p**2 / m),
                mass, momentum)
  return tree_reduce(operator.add, ke, 0.0)


def temperature(momentum: Array, mass: Array=f32(1.0)) -> float:
  """Computes the temperature of a system with some momenta."""
  logging.info('In version 0.2.0, the function signature of '
               '`quantity.temperature` changed from taking velocity to '
               'taking momentum.')
  dof = count_dof(momentum)
  T = tree_map(lambda m, p: util.high_precision_sum(p**2 / m) / dof,
               mass, momentum)
  return tree_reduce(operator.add, T, 0.0)


def pressure(energy_fn: EnergyFn, position: Array, box: Box,
             kinetic_energy: float=0.0, **kwargs) -> float:
  """Computes the internal pressure of a system.

  Args:
    energy_fn: A function that computes the energy of the system. This
      function must take as an argument `perturbation` which perturbs the
      box shape. Any energy function constructed using `smap` or in `energy.py`
      with a standard space will satisfy this property.
    position: An array of particle positions.
    box: A box specifying the shape of the simulation volume. Used to infer the
      volume of the unit cell.
    kinetic_energy: A float specifying the kinetic energy of the system.

  Returns:
    A float specifying the pressure of the system.
  """
  dim = position.shape[1]

  def U(eps):
    try:
      return energy_fn(position, box=box, perturbation=(1 + eps), **kwargs)
    except space.UnexpectedBoxException:
      return energy_fn(position, perturbation=(1 + eps), **kwargs)

  dUdV = grad(U)
  vol_0 = volume(dim, box)

  return 1 / (dim * vol_0) * (2 * kinetic_energy - dUdV(0.0))


def stress(energy_fn: EnergyFn, position: Array, box: Box,
           mass: Array=1.0, velocity: Optional[Array]=None, **kwargs
           ) -> Array:
  """Computes the internal stress of a system.

  Args:
    energy_fn: A function that computes the energy of the system. This
      function must take as an argument `perturbation` which perturbs the
      box shape. Any energy function constructed using `smap` or in `energy.py`
      with a standard space will satisfy this property.
    position: An array of particle positions.
    box: A box specifying the shape of the simulation volume. Used to infer the
      volume of the unit cell.
    mass: The mass of the particles; only used to compute the kinetic
      contribution if `velocity` is not `None`.
    velocity: An array of atomic velocities.

  Returns:
    A float specifying the pressure of the system.
  """
  dim = position.shape[1]

  zero = jnp.zeros((dim, dim), position.dtype)
  I = jnp.eye(dim, dtype=position.dtype)

  def U(eps):
    try:
      return energy_fn(position, box=box, perturbation=(I + eps), **kwargs)
    except space.UnexpectedBoxException:
      return energy_fn(position, perturbation=(I + eps), **kwargs)

  dUdV = grad(U)
  vol_0 = volume(dim, box)

  VxV = 0.0
  if velocity is not None:
    V = velocity
    VxV = util.high_precision_sum(mass * V[:, None, :] * V[:, :, None], axis=0)

  return 1 / vol_0 * (VxV - dUdV(zero))


<<<<<<< HEAD
def canonicalize_mass(mass: Union[float, Array]) -> Union[float, Array]:
  if isinstance(mass, float):
    return mass
  elif isinstance(mass, jnp.ndarray):
    if len(mass.shape) == 2 and mass.shape[1] == 1:
      return mass
    elif len(mass.shape) == 1:
      return jnp.reshape(mass, (mass.shape[0], 1))
    elif len(mass.shape) == 0:
      return mass
  elif isinstance(mass, f32) or isinstance(mass, f64):
    return mass
  msg = (
      'Expected mass to be either a floating point number or a one-dimensional'
      'ndarray. Found {}.'.format(mass)
      )
  raise ValueError(msg)


def cosine_angle_between_two_vectors(dR_12: Array, dR_13: Array, epsilon: Optional[Array]=1e-7) -> Array:
  dr_12 = space.square_distance(dR_12)
  dr_13 = space.square_distance(dR_13)

  dr_12 = util.safe_mask(dr_12 > 0, jnp.sqrt, dr_12, epsilon)
  dr_13 = util.safe_mask(dr_13 > 0, jnp.sqrt, dr_13, epsilon)

=======
def cosine_angle_between_two_vectors(dR_12: Array, dR_13: Array) -> Array:
  dr_12 = space.distance(dR_12) + 1e-7
  dr_13 = space.distance(dR_13) + 1e-7
>>>>>>> db0bae73
  cos_angle = jnp.dot(dR_12, dR_13) / dr_12 / dr_13
  return jnp.clip(cos_angle, -1.0, 1.0)

def angle_between_two_half_planes(dR_12: Array,
                                  dR_32: Array,
                                  dR_34: Array,
                                  epsilon : Optional[Array]=1e-7) -> Array:
  """Returns clockwise angle between two half-planes defined by (R_1, R_2, R_3) and (R_2, R_3, R_4)"""
  # NOTE(dominicrufa): is there a more "canonical" way of nan-safing than adding 1e-7?
  normal_1 = jnp.cross(dR_12, dR_32)
  normal_2 = jnp.cross(dR_32, dR_34)
  normal_plane_cross = jnp.cross(normal_1, normal_2)
  dr_32 = space.square_distance(dR_32)
  safe_dr_32 = util.safe_mask(dr_32 > 0, jnp.sqrt, dr_32, epsilon)
  x1 = jnp.sum(jnp.multiply(normal_plane_cross, dR_32 / safe_dr_32), axis=-1)
  x2 = jnp.sum(jnp.multiply(normal_1, normal_2), axis=-1)
  angle = jnp.arctan2(x1, x2)
  return angle

def cosine_angles(dR: Array) -> Array:
  """Returns cosine of angles for all atom triplets.

  Args:
    dR: Matrix of displacements; `ndarray(shape=[num_atoms, num_neighbors,
      spatial_dim])`.

  Returns:
    Tensor of cosine of angles;
    `ndarray(shape=[num_atoms, num_neighbors, num_neighbors])`.
  """

  angles_between_all_triplets = vmap(
      vmap(vmap(cosine_angle_between_two_vectors, (0, None)), (None, 0)), 0)
  return angles_between_all_triplets(dR, dR)


def is_integer(x: Array) -> bool:
  return x.dtype == jnp.int32 or x.dtype == jnp.int64


def pair_correlation(displacement_or_metric: Union[DisplacementFn, MetricFn],
                     radii: Array,
                     sigma: float,
                     species: Array = None,
                     eps: float = 1e-7):
  """Computes the pair correlation function at a mesh of distances.

  The pair correlation function measures the number of particles at a given
  distance from a central particle. The pair correlation function is defined by

  .. math::
    g(r) = <\sum_{i \\neq j}\delta(r - |r_i - r_j|)>

  We make the approximation,

  .. math::
    \delta(r) \\approx {1 \over \sqrt{2\pi\sigma^2}e^{-r / (2\sigma^2)}}

  Args:
    displacement_or_metric:
      A function that computes the displacement or distance between two points.
    radii: An array of radii at which we would like to compute :math:`g(r)`.
    sigima: A float specifying the width of the approximating Gaussian.
    species: An optional array specifying the species of each particle. If
      species is None then we compute a single :math:`g(r)` for all particles,
      otherwise we compute one :math:`g(r)` for each species.
    eps: A small additive constant used to ensure stability if the radius is
      zero.

  Returns:
    A function `g_fn` that computes the pair correlation function for a
    collection of particles.
  """
  d = space.canonicalize_displacement_or_metric(displacement_or_metric)
  d = space.map_product(d)

  inv_rad = 1 / (radii + eps)

  def pairwise(dr, dim):
    return jnp.exp(-f32(0.5) * (dr - radii)**2 / sigma**2) * inv_rad**(dim - 1)
  pairwise = vmap(vmap(pairwise, (0, None)), (0, None))

  if species is None:
    def g_fn(R):
      dim = R.shape[-1]
      mask = 1 - jnp.eye(R.shape[0], dtype=R.dtype)
      return jnp.sum(mask[:, :, jnp.newaxis] *
                     pairwise(d(R, R), dim), axis=(1,))
  else:
    if not (isinstance(species, jnp.ndarray) and is_integer(species)):
      raise TypeError('Malformed species; expecting array of integers.')
    species_types = jnp.unique(species)
    def g_fn(R):
      dim = R.shape[-1]
      g_R = []
      mask = 1 - jnp.eye(R.shape[0], dtype=R.dtype)
      for s in species_types:
        Rs = R[species == s]
        mask_s = mask[:, species == s, jnp.newaxis]
        g_R += [jnp.sum(mask_s * pairwise(d(Rs, R), dim), axis=(1,))]
      return g_R
  return g_fn


def pair_correlation_neighbor_list(
    displacement_or_metric: Union[DisplacementFn, MetricFn],
    box_size: Box,
    radii: Array,
    sigma: float,
    species: Array = None,
    dr_threshold: float = 0.5,
    eps: float = 1e-7,
    fractional_coordinates: bool=False,
    format: partition.NeighborListFormat=partition.Dense):
  """Computes the pair correlation function at a mesh of distances.

  The pair correlation function measures the number of particles at a given
  distance from a central particle. The pair correlation function is defined by

  .. math::
    g(r) = <\sum_{i \\neq j}\delta(r - |r_i - r_j|)>

  We make the approximation,

  .. math::
    \delta(r) \\approx {1 \over \sqrt{2\pi\sigma^2}e^{-r / (2\sigma^2)}}

  This function uses neighbor lists to speed up the calculation.

  Args:
    displacement_or_metric: A function that computes the displacement or
      distance between two points.
    box_size: The size of the box containing the particles.
    radii: An array of radii at which we would like to compute :math:`g(r)`.
    sigima: A float specifying the width of the approximating Gaussian.
    species: An optional array specifying the species of each particle. If
      species is None then we compute a single :math:`g(r)` for all particles,
      otherwise we compute one :math:`g(r)` for each species.
    dr_threshold: A float specifying the halo size of the neighbor list.
    eps: A small additive constant used to ensure stability if the radius is
      zero.
    fractional_coordinates: Bool determining whether positions are stored in
      the unit cube or not.
    format: The format of the neighbor lists. Must be `Dense` or `Sparse`.

  Returns:
    A pair of functions: `neighbor_fn` that constructs a neighbor list (see
    `neighbor_list` in `partition.py` for details). `g_fn` that computes the
    pair correlation function for a collection of particles given their
    position and a neighbor list.
  """
  metric = space.canonicalize_displacement_or_metric(displacement_or_metric)
  inv_rad = 1 / (radii + eps)
  def pairwise(dr, dim):
    return jnp.exp(-f32(0.5) * (dr - radii)**2 / sigma**2) * inv_rad**(dim - 1)

  neighbor_fn = partition.neighbor_list(displacement_or_metric,
                                        box_size,
                                        jnp.max(radii) + sigma,
                                        dr_threshold,
                                        format=format)

  if species is None:
    def g_fn(R, neighbor):
      N, dim = R.shape
      mask = partition.neighbor_list_mask(neighbor)
      if neighbor.format is partition.Dense:
        R_neigh = R[neighbor.idx]
        d = space.map_neighbor(metric)
        _pairwise = vmap(vmap(pairwise, (0, None)), (0, None))
        return jnp.sum(mask[:, :, None] *
                       _pairwise(d(R, R_neigh), dim), axis=(1,))
      elif neighbor.format is partition.Sparse:
        dr = space.map_bond(metric)(R[neighbor.idx[0]], R[neighbor.idx[1]])
        _pairwise = vmap(pairwise, (0, None))
        return ops.segment_sum(mask[:, None] * _pairwise(dr, dim),
                               neighbor.idx[0],
                               N)
      else:
        raise NotImplementedError('Pair correlation function does not support '
                                  'OrderedSparse neighbor lists.')

  else:
    if not (isinstance(species, jnp.ndarray) and is_integer(species)):
      raise TypeError('Malformed species; expecting array of integers.')
    species_types = jnp.unique(species)
    def g_fn(R, neighbor):
      N, dim = R.shape
      g_R = []
      mask = partition.neighbor_list_mask(neighbor)
      if neighbor.format is partition.Dense:
        neighbor_species = species[neighbor.idx]
        R_neigh = R[neighbor.idx]
        d = space.map_neighbor(metric)
        _pairwise = vmap(vmap(pairwise, (0, None)), (0, None))
        for s in species_types:
          mask_s = mask * (neighbor_species == s)
          g_R += [jnp.sum(mask_s[:, :, jnp.newaxis] *
                          _pairwise(d(R, R_neigh), dim), axis=(1,))]
      elif neighbor.format is partition.Sparse:
        neighbor_species = species[neighbor.idx[1]]
        dr = space.map_bond(metric)(R[neighbor.idx[0]], R[neighbor.idx[1]])
        _pairwise = vmap(pairwise, (0, None))
        for s in species_types:
          mask_s = mask * (neighbor_species == s)
          g_R += [ops.segment_sum(mask_s[:, None] *
                                  _pairwise(dr, dim), neighbor.idx[0], N)]
      else:
        raise NotImplementedError('Pair correlation function does not support '
                                  'OrderedSparse neighbor lists.')

      return g_R
  return neighbor_fn, g_fn


def box_size_at_number_density(particle_count: int,
                               number_density: float,
                               spatial_dimension: int) -> float:
  return jnp.power(particle_count / number_density, 1 / spatial_dimension)


def bulk_modulus(elastic_tensor: Array) -> float:
  return jnp.einsum('iijj->', elastic_tensor) / elastic_tensor.shape[0] ** 2


@dataclasses.dataclass
class PHopState:
    position_buffer: jnp.ndarray
    phop: jnp.ndarray

InitFn = Callable[[Array], PHopState]
ApplyFn = Callable[[PHopState, Array], PHopState]
PHopCalculator = Tuple[InitFn, ApplyFn]

def phop(displacement: DisplacementFn, window_size: int) -> PHopCalculator:
  """Computes the phop indicator of rearrangements.

  phop is an indicator function that is effective at detecting when particles
  in a quiescent system have experienced a rearrangement. Qualitatively, phop
  measures when the average position of a particle has changed significantly.

  Formally, given a window of size :math:`\Delta t` we two averages before and after
  the current time,

  .. math::
    E_A[f] = E_{t\in[t - \Delta t / 2, t]}[f(t)]
    E_B[f] = E_{t\in[t, t + \Delta t / 2]}[f(t)].

  In terms of these expectations, phop is given by,

  .. math::
    phop = \sqrt{E_A[(R_i(t) - E_B[R_i(t)])^2]E_B[(R_i(t) - E_A[R_i(t)])^2]}

  phop was first introduced in Candelier et al. [#candelier]_

  Args:
    displacement: A function that computes displacements between pairs of
      particles. See `spaces.py` for details.
    window_size: An integer specifying the number of positions that constitute
      the window.

  Returns:
    A pair of functions, `(init_fn, update_fn)` that initialize the state of a
    phop measurement and update the state of a phop measurement to include new
    positions.

  .. rubric:: References
  .. [#candelier] R. Candelier et al.
    "Spatiotemporal Hierarchy of Relaxation Events, Dynamical Heterogeneities,
    and Structural Reorganization in a Supercooled Liquid"
    Physical Review Letters 105, 135702 (2010).
  """

  half_window_size = window_size // 2
  displacement = space.map_bond(displacement)

  def init_fn(position: Array) -> PHopState:
    position_buffer = jnp.tile(position, (window_size, 1, 1))
    assert position_buffer.shape == ((window_size,) + position.shape)
    return PHopState(position_buffer, jnp.zeros((position.shape[0],)))  # pytype: disable=wrong-arg-count

  def update_fn(state: PHopState, position: Array) -> PHopState:
    # Compute phop.
    a_pos = state.position_buffer[:half_window_size]
    a_mean = jnp.mean(a_pos, axis=0)
    b_pos = state.position_buffer[half_window_size:]
    b_mean = jnp.mean(b_pos, axis=0)

    phop = jnp.sqrt(jnp.mean((a_pos - b_mean) ** 2 * (b_pos - a_mean) ** 2,
                             axis=(0, 2)))

    # Unwrap position.
    buff = state.position_buffer
    position = displacement(position, buff[-1]) + buff[-1]

    # Add position to the list.
    buff = jnp.concatenate((buff, position[jnp.newaxis, :, :]))[1:]

    return PHopState(buff, phop)  # pytype: disable=wrong-arg-count

  return init_fn, update_fn<|MERGE_RESOLUTION|>--- conflicted
+++ resolved
@@ -211,7 +211,6 @@
   return 1 / vol_0 * (VxV - dUdV(zero))
 
 
-<<<<<<< HEAD
 def canonicalize_mass(mass: Union[float, Array]) -> Union[float, Array]:
   if isinstance(mass, float):
     return mass
@@ -238,11 +237,6 @@
   dr_12 = util.safe_mask(dr_12 > 0, jnp.sqrt, dr_12, epsilon)
   dr_13 = util.safe_mask(dr_13 > 0, jnp.sqrt, dr_13, epsilon)
 
-=======
-def cosine_angle_between_two_vectors(dR_12: Array, dR_13: Array) -> Array:
-  dr_12 = space.distance(dR_12) + 1e-7
-  dr_13 = space.distance(dR_13) + 1e-7
->>>>>>> db0bae73
   cos_angle = jnp.dot(dR_12, dR_13) / dr_12 / dr_13
   return jnp.clip(cos_angle, -1.0, 1.0)
 
