--- conflicted
+++ resolved
@@ -203,29 +203,13 @@
 
 JAX MD has been used in the following publications. If you don't see your paper on the list, but you used JAX MD let us know and we'll add it to the list!
 
-<<<<<<< HEAD
-1. [Generalized design of sequence-ensemble-function relationships for intrinsically disordered proteins](https://www.biorxiv.org/content/10.1101/2024.10.10.617695v1)<br> R. K. Krueger, M. P. Brenner, and K. Shrinivas
-2. [Tuning colloidal reactions. (PRL 2024)](https://arxiv.org/abs/2312.07798v2)<br> R. K. Krueger, E. M. King, and M. P. Brenner
-3. [Programming patchy particles for materials assembly design. (PNAS 2024)](https://www.pnas.org/doi/abs/10.1073/pnas.2311891121)<br> E. M. King, CX. Du, QZ. Zhu, S. S. Schoenholz, and M. P. Brenner
-4. [LATTE: an atomic environment descriptor based on Cartesian tensor contractions.](https://arxiv.org/abs/2405.08137)<br> F. Pellegrini, S. Gironcoli, E. Küçükbenli
-5. [PySAGES: flexible, advanced sampling methods accelerated with GPUs. (npj Computational Materials 2024)](https://www.nature.com/articles/s41524-023-01189-z)<br> P. F. Zubieta Rico, et al.
-6. [LapTrack: linear assignment particle tracking with tunable metrics. (Bioinformatics 2023)](https://doi.org/10.1093/bioinformatics/btac799)<br> Yohsuke T Fukai and Kyogo Kawaguchi
-7. [A Differentiable Neural-Network Force Field for Ionic Liquids. (J. Chem. Inf. Model. 2022)](https://pubs.acs.org/doi/abs/10.1021/acs.jcim.1c01380)<br> H. Montes-Campos, J. Carrete, S. Bichelmaier, L. M. Varela, and G. K. H. Madsen
-8. [Correlation Tracking: Using simulations to interpolate highly correlated particle tracks. (Phys. Rev. E. 2022)](https://journals.aps.org/pre/abstract/10.1103/PhysRevE.105.044608?ft=1)<br> E. M. King, Z. Wang, D. A. Weitz, F. Spaepen, and M. P. Brenner
-9. [Optimal Control of Nonequilibrium Systems Through Automatic Differentiation.](https://arxiv.org/abs/2201.00098)<br> M. C. Engel, J. A. Smith, and M. P. Brenner
-10. [Graph Neural Networks Accelerated Molecular Dynamics. (J. Chem. Phys. 2022)](https://aip.scitation.org/doi/10.1063/5.0083060)<br> Z. Li, K. Meidani, P. Yadav, and A. B. Farimani
-11. [Gradients are Not All You Need.](https://arxiv.org/abs/2111.05803)<br> L. Metz, C. D. Freeman, S. S. Schoenholz, and T. Kachman
-12. [Lagrangian Neural Network with Differential Symmetries and Relational Inductive Bias.](https://arxiv.org/abs/2110.03266)<br> R. Bhattoo, S. Ranu, and N. M. A. Krishnan
-13. [Efficient and Modular Implicit Differentiation.](https://arxiv.org/abs/2105.15183)<br> M. Blondel, Q. Berthet, M. Cuturi, R. Frostig, S. Hoyer, F. Llinares-López, F. Pedregosa, and J.-P. Vert
-14 [Learning neural network potentials from experimental data via Differentiable Trajectory Reweighting.<br>(Nature Communications 2021)](https://www.nature.com/articles/s41467-021-27241-4)<br> S. Thaler and J. Zavadlav
-15. [Learn2Hop: Learned Optimization on Rough Landscapes. (ICML 2021)](http://proceedings.mlr.press/v139/merchant21a.html)<br> A. Merchant, L. Metz, S. S. Schoenholz, and E. D. Cubuk
-16. [Designing self-assembling kinetics with differentiable statistical physics models. (PNAS 2021)](https://www.pnas.org/content/118/10/e2024083118.short)<br> C. P. Goodrich, E. M. King, S. S. Schoenholz, E. D. Cubuk, and  M. P. Brenner
-=======
 1. [Designing precise dynamical steady states in disordered networks. (Machine Learning: Science and Technology (2025))](https://iopscience.iop.org/article/10.1088/2632-2153/ade590/meta)<br> M. Berneman and D. Hexner
-2. [Programming patchy particles for materials assembly design. (PNAS 2024)](https://www.pnas.org/doi/abs/10.1073/pnas.2311891121)<br> E. M. King, CX. Du, QZ. Zhu, S. S. Schoenholz, and M. P. Brenner
-3. [LATTE: an atomic environment descriptor based on Cartesian tensor contractions. (arXiv 2024)](https://arxiv.org/abs/2405.08137)<br> F. Pellegrini, S. Gironcoli, E. Küçükbenli
-5. [PySAGES: flexible, advanced sampling methods accelerated with GPUs. (npj Computational Materials 2024)](https://www.nature.com/articles/s41524-023-01189-z)<br> P. F. Zubieta Rico, et al.
-6. [Scaling deep learning for materials discovery (Nature 2023)](https://www.nature.com/articles/s41586-023-06735-9)<br> A. Merchant, et al.
+2. [Generalized design of sequence-ensemble-function relationships for intrinsically disordered proteins](https://www.biorxiv.org/content/10.1101/2024.10.10.617695v1)<br> R. K. Krueger, M. P. Brenner, and K. Shrinivas
+3. [Tuning colloidal reactions. (PRL 2024)](https://arxiv.org/abs/2312.07798v2)<br> R. K. Krueger, E. M. King, and M. P. Brenner
+4. [Programming patchy particles for materials assembly design. (PNAS 2024)](https://www.pnas.org/doi/abs/10.1073/pnas.2311891121)<br> E. M. King, CX. Du, QZ. Zhu, S. S. Schoenholz, and M. P. Brenner
+5. [LATTE: an atomic environment descriptor based on Cartesian tensor contractions. (arXiv 2024)](https://arxiv.org/abs/2405.08137)<br> F. Pellegrini, S. Gironcoli, E. Küçükbenli
+6. [PySAGES: flexible, advanced sampling methods accelerated with GPUs. (npj Computational Materials 2024)](https://www.nature.com/articles/s41524-023-01189-z)<br> P. F. Zubieta Rico, et al.
+7. [Scaling deep learning for materials discovery (Nature 2023)](https://www.nature.com/articles/s41586-023-06735-9)<br> A. Merchant, et al.
 8. [LapTrack: linear assignment particle tracking with tunable metrics. (Bioinformatics 2023)](https://doi.org/10.1093/bioinformatics/btac799)<br> Yohsuke T Fukai and Kyogo Kawaguchi
 9. [A Differentiable Neural-Network Force Field for Ionic Liquids. (J. Chem. Inf. Model. 2022)](https://pubs.acs.org/doi/abs/10.1021/acs.jcim.1c01380)<br> H. Montes-Campos, J. Carrete, S. Bichelmaier, L. M. Varela, and G. K. H. Madsen
 10. [Correlation Tracking: Using simulations to interpolate highly correlated particle tracks. (Phys. Rev. E. 2022)](https://journals.aps.org/pre/abstract/10.1103/PhysRevE.105.044608?ft=1)<br> E. M. King, Z. Wang, D. A. Weitz, F. Spaepen, and M. P. Brenner
@@ -237,7 +221,6 @@
 16. [Learning neural network potentials from experimental data via Differentiable Trajectory Reweighting.<br>(Nature Communications 2021)](https://www.nature.com/articles/s41467-021-27241-4)<br> S. Thaler and J. Zavadlav
 17. [Learn2Hop: Learned Optimization on Rough Landscapes. (ICML 2021)](http://proceedings.mlr.press/v139/merchant21a.html)<br> A. Merchant, L. Metz, S. S. Schoenholz, and E. D. Cubuk
 18. [Designing self-assembling kinetics with differentiable statistical physics models. (PNAS 2021)](https://www.pnas.org/content/118/10/e2024083118.short)<br> C. P. Goodrich, E. M. King, S. S. Schoenholz, E. D. Cubuk, and  M. P. Brenner
->>>>>>> 471d1e02
 
 # Citation
 
