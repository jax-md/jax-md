# Copyright 2019 Google LLC
#
# Licensed under the Apache License, Version 2.0 (the "License");
# you may not use this file except in compliance with the License.
# You may obtain a copy of the License at
#
#     https://www.apache.org/licenses/LICENSE-2.0
#
# Unless required by applicable law or agreed to in writing, software
# distributed under the License is distributed on an "AS IS" BASIS,
# WITHOUT WARRANTIES OR CONDITIONS OF ANY KIND, either express or implied.
# See the License for the specific language governing permissions and
# limitations under the License.

"""Tests for google3.third_party.py.jax_md.mm."""

from absl.testing import absltest
from absl.testing import parameterized

from jax.config import config as jax_config

from jax import random
import jax.numpy as np

from jax import grad

from jax import jit, vmap

from jax_md import smap, space, energy, quantity, partition, dataclasses, mm, mm_utils
from jax_md.util import *
from jax_md import test_util

jax_config.parse_flags_with_absl()
FLAGS = jax_config.FLAGS

test_util.update_test_tolerance(f32_tol=1e-3, f64_tol=1e-5) # reduced temporarily from default

NEIGHBOR_LIST_FORMAT = [partition.Dense,
                        partition.Sparse,
                        partition.OrderedSparse]

PDB_FILENAMES = ['alanine-dipeptide-explicit.pdb']
PBCS_BOOLEAN = [False, True] # omit True until dsf/PME is sorted

if FLAGS.jax_enable_x64:
  POSITION_DTYPE = [f32, f64]
else:
  POSITION_DTYPE = [f32]

try:
  import openmm
  from openmm import app, unit
except ImportError as error:
  print(error.__class__.__name__ + ": " + error.message)
except Exception as exception:
  print(exception, False)
  print(exception.__class__.__name__ + ": " + exception.message)

class MMTest(test_util.JAXMDTestCase):
    # TODO : make a class to handle omm loading utilities
    # TODO : place each omm.Force into a different ForceGroup to make energy assertions on a Force-specific basis (this functionality is in `perses`)
    # TODO : write a test to check jit recompilation for different `particle` entries in parameters
    # TODO : write a test to check energy change assertions for non `particle` parameter adjustement (nothing should be `partialed`)
    # TODO : check energy error (this is likely a consequence of f32 use)
    # TODO : allow for **parameters in the energy computation
    # TODO : assert that not passing `parameters` to energy fn uses `parameters` that the `mm_energy_fn` was initiated with.

  @parameterized.named_parameters(test_util.cases_from_list(
      {
          'testcase_name': '_pdb_filename={}_pbc={}_dtype={}'.format(pdb_filename, pbcs, dtype.__name__),
          'pdb_filename': pdb_filename,
          'pbcs': pbcs,
          'dtype': dtype
<<<<<<< HEAD
      } for pdb_filename in PDB_FILENAMES for pbcs in PBCS_BOOLEAN \
        for dtype in POSITION_DTYPE))
  def test_mm_vacuum(self, pdb_filename, pbcs, dtype):
    """assert that the vacuum energy of a solvent-stripped
        `openmm.System` object matches that in `jax_md`
=======
      } for pdb_filename in PDB_FILENAMES for pbcs in PBCS_BOOLEAN for dtype in POSITION_DTYPE))
  def test_mm(self,
              pdb_filename,
              pbcs,
              dtype):
    """assert that the vacuum energy of a solvent-stripped `openmm.System` object matches that in `jax_md`;
    WARNING: `pbcs=True` will fail with `openmm.app.PME`
>>>>>>> cf732ca9
    """
    pdb = app.PDBFile('data/alanine-dipeptide-explicit.pdb')
    ff = app.ForceField('amber14-all.xml', 'amber14/tip3pfb.xml')
    model = app.Modeller(pdb.topology, pdb.positions)
<<<<<<< HEAD
    model.deleteWater()
    mmSystem = ff.createSystem(model.topology,
        nonbondedMethod=app.NoCutoff,
        constraints=None,
        rigidWater=False,
        removeCMMotion=False)
    mmSystem.removeForce(0)
    context = openmm.Context(mmSystem,
        openmm.VerletIntegrator(1.*unit.femtoseconds))
=======
    if not pbcs:
      model.deleteWater()
    mmSystem = ff.createSystem(model.topology,
                               nonbondedMethod=app.NoCutoff if not pbcs else app.PME,
                               constraints=None,
                               rigidWater=False,
                               removeCMMotion=False)
    context = openmm.Context(mmSystem, openmm.VerletIntegrator(1.*unit.femtoseconds))
>>>>>>> cf732ca9
    context.setPositions(model.getPositions())
    omm_state = context.getState(getEnergy=True, getPositions=True)
    positions = jnp.array(omm_state.getPositions(asNumpy=True).\
        value_in_unit_system(unit.md_unit_system))
    omm_energy = omm_state.getPotentialEnergy().\
        value_in_unit_system(unit.md_unit_system)

    params = mm_utils.parameters_from_openmm_system(mmSystem)
<<<<<<< HEAD
    displacement_fn, shift_fn = space.free()
    energy_fn, neighbor_list_fn = mm.mm_energy_fn(
        displacement_fn=displacement_fn,
        default_mm_parameters = params)

    jax_energy = energy_fn(positions)
=======
    nbfs = [force for force in mmSystem.getForces() if force.__class__.__name__ == 'NonbondedForce']
    uses_nbf = True if len(nbfs) >= 1 else False
    run_pbc = True if pbcs and uses_nbf else False
    if not run_pbc:
      displacement_fn, shift_fn = space.free()
      box=None
      neighbor_kwargs = {}
      multiplicative_isotropic_cutoff_kwargs = {}
    else:
      uses_nbf=True
      box = mm_utils.get_box_vectors_from_vec3s(*mmSystem.getDefaultPeriodicBoxVectors())
      displacement_fn, shift_fn = space.periodic_general(box)
      r_cutoff = nbfs[0].getCutoffDistance().value_in_unit_system(unit.md_unit_system)
      r_onset = 0.9 * r_cutoff
      neighbor_kwargs = {'fractional_coordinates': True,
                           'box_size': box,
                           'r_cutoff': r_cutoff
                           }
      multiplicative_isotropic_cutoff_kwargs = {'r_onset': r_onset, 'r_cutoff': r_cutoff}

    energy_fn, neighbor_fn = mm.mm_energy_fn(displacement_fn=displacement_fn,
                                           parameters = params,
                                           space_shape=space.free if not run_pbc else space.periodic_general,
                                           use_neighbor_list=False if not run_pbc else True,
                                           box_size=box,
                                           use_multiplicative_isotropic_cutoff=False if not run_pbc else True,
                                           use_dsf_coulomb=False if not run_pbcs else True,
                                           neighbor_kwargs=neighbor_kwargs,
                                           multiplicative_isotropic_cutoff_kwargs=multiplicative_isotropic_cutoff_kwargs
                                           )
    if run_pbc:
      nbrs = neighbor_fn.allocate(positions, extra_capacity=0, box=box)
      jax_energy = energy_fn(positions, parameters=params, neighbor=nbrs)
    else:
      jax_energy = energy_fn(positions, parameters = params)
>>>>>>> cf732ca9
    self.assertAllClose(jax_energy, omm_energy)

if __name__ == '__main__':
  absltest.main()<|MERGE_RESOLUTION|>--- conflicted
+++ resolved
@@ -71,26 +71,15 @@
           'pdb_filename': pdb_filename,
           'pbcs': pbcs,
           'dtype': dtype
-<<<<<<< HEAD
       } for pdb_filename in PDB_FILENAMES for pbcs in PBCS_BOOLEAN \
         for dtype in POSITION_DTYPE))
   def test_mm_vacuum(self, pdb_filename, pbcs, dtype):
     """assert that the vacuum energy of a solvent-stripped
         `openmm.System` object matches that in `jax_md`
-=======
-      } for pdb_filename in PDB_FILENAMES for pbcs in PBCS_BOOLEAN for dtype in POSITION_DTYPE))
-  def test_mm(self,
-              pdb_filename,
-              pbcs,
-              dtype):
-    """assert that the vacuum energy of a solvent-stripped `openmm.System` object matches that in `jax_md`;
-    WARNING: `pbcs=True` will fail with `openmm.app.PME`
->>>>>>> cf732ca9
     """
     pdb = app.PDBFile('data/alanine-dipeptide-explicit.pdb')
     ff = app.ForceField('amber14-all.xml', 'amber14/tip3pfb.xml')
     model = app.Modeller(pdb.topology, pdb.positions)
-<<<<<<< HEAD
     model.deleteWater()
     mmSystem = ff.createSystem(model.topology,
         nonbondedMethod=app.NoCutoff,
@@ -100,16 +89,6 @@
     mmSystem.removeForce(0)
     context = openmm.Context(mmSystem,
         openmm.VerletIntegrator(1.*unit.femtoseconds))
-=======
-    if not pbcs:
-      model.deleteWater()
-    mmSystem = ff.createSystem(model.topology,
-                               nonbondedMethod=app.NoCutoff if not pbcs else app.PME,
-                               constraints=None,
-                               rigidWater=False,
-                               removeCMMotion=False)
-    context = openmm.Context(mmSystem, openmm.VerletIntegrator(1.*unit.femtoseconds))
->>>>>>> cf732ca9
     context.setPositions(model.getPositions())
     omm_state = context.getState(getEnergy=True, getPositions=True)
     positions = jnp.array(omm_state.getPositions(asNumpy=True).\
@@ -118,50 +97,12 @@
         value_in_unit_system(unit.md_unit_system)
 
     params = mm_utils.parameters_from_openmm_system(mmSystem)
-<<<<<<< HEAD
     displacement_fn, shift_fn = space.free()
     energy_fn, neighbor_list_fn = mm.mm_energy_fn(
         displacement_fn=displacement_fn,
         default_mm_parameters = params)
 
     jax_energy = energy_fn(positions)
-=======
-    nbfs = [force for force in mmSystem.getForces() if force.__class__.__name__ == 'NonbondedForce']
-    uses_nbf = True if len(nbfs) >= 1 else False
-    run_pbc = True if pbcs and uses_nbf else False
-    if not run_pbc:
-      displacement_fn, shift_fn = space.free()
-      box=None
-      neighbor_kwargs = {}
-      multiplicative_isotropic_cutoff_kwargs = {}
-    else:
-      uses_nbf=True
-      box = mm_utils.get_box_vectors_from_vec3s(*mmSystem.getDefaultPeriodicBoxVectors())
-      displacement_fn, shift_fn = space.periodic_general(box)
-      r_cutoff = nbfs[0].getCutoffDistance().value_in_unit_system(unit.md_unit_system)
-      r_onset = 0.9 * r_cutoff
-      neighbor_kwargs = {'fractional_coordinates': True,
-                           'box_size': box,
-                           'r_cutoff': r_cutoff
-                           }
-      multiplicative_isotropic_cutoff_kwargs = {'r_onset': r_onset, 'r_cutoff': r_cutoff}
-
-    energy_fn, neighbor_fn = mm.mm_energy_fn(displacement_fn=displacement_fn,
-                                           parameters = params,
-                                           space_shape=space.free if not run_pbc else space.periodic_general,
-                                           use_neighbor_list=False if not run_pbc else True,
-                                           box_size=box,
-                                           use_multiplicative_isotropic_cutoff=False if not run_pbc else True,
-                                           use_dsf_coulomb=False if not run_pbcs else True,
-                                           neighbor_kwargs=neighbor_kwargs,
-                                           multiplicative_isotropic_cutoff_kwargs=multiplicative_isotropic_cutoff_kwargs
-                                           )
-    if run_pbc:
-      nbrs = neighbor_fn.allocate(positions, extra_capacity=0, box=box)
-      jax_energy = energy_fn(positions, parameters=params, neighbor=nbrs)
-    else:
-      jax_energy = energy_fn(positions, parameters = params)
->>>>>>> cf732ca9
     self.assertAllClose(jax_energy, omm_energy)
 
 if __name__ == '__main__':
