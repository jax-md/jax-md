--- conflicted
+++ resolved
@@ -1200,11 +1200,7 @@
     R_frac = jnp.mod(R_frac, 1.0)
 
     neighbor_fn, energy_fn = energy.coulomb_direct_neighbor_list(
-<<<<<<< HEAD
-      displacement, box, jnp.array(Q), alpha=0.3488,
-=======
       displacement, box, jnp.array(Q), 96, alpha=0.3488,
->>>>>>> b65c777b
       fractional_coordinates=True)
     energy_fn = jit(energy_fn)
 
